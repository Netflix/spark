package spark.rdd

import scala.collection.mutable.HashMap

import spark.{Dependency, RDD, SparkContext, SparkEnv, Split, TaskContext}


private[spark] class BlockRDDSplit(val blockId: String, idx: Int) extends Split {
  val index = idx
}

private[spark]
class BlockRDD[T: ClassManifest](sc: SparkContext, @transient blockIds: Array[String])
  extends RDD[T](sc, Nil) {

  @transient
  val splits_ = (0 until blockIds.size).map(i => {
    new BlockRDDSplit(blockIds(i), i).asInstanceOf[Split]
  }).toArray

  @transient
  lazy val locations_  = {
    val blockManager = SparkEnv.get.blockManager
    /*val locations = blockIds.map(id => blockManager.getLocations(id))*/
    val locations = blockManager.getLocations(blockIds)
    HashMap(blockIds.zip(locations):_*)
  }

  override def splits = splits_

  override def compute(split: Split, context: TaskContext): Iterator[T] = {
    val blockManager = SparkEnv.get.blockManager
    val blockId = split.asInstanceOf[BlockRDDSplit].blockId
    blockManager.get(blockId) match {
      case Some(block) => block.asInstanceOf[Iterator[T]]
      case None =>
        throw new Exception("Could not compute split, block " + blockId + " not found")
    }
  }

<<<<<<< HEAD
  override def preferredLocations(split: Split) = {
    if (isCheckpointed) {
      checkpointRDD.preferredLocations(split)
    } else {
      locations_(split.asInstanceOf[BlockRDDSplit].blockId)
    }
  }
=======
  override def preferredLocations(split: Split) =
    locations_(split.asInstanceOf[BlockRDDSplit].blockId)

  override val dependencies: List[Dependency[_]] = Nil
>>>>>>> 5e51b889
}
<|MERGE_RESOLUTION|>--- conflicted
+++ resolved
@@ -2,7 +2,7 @@
 
 import scala.collection.mutable.HashMap
 
-import spark.{Dependency, RDD, SparkContext, SparkEnv, Split, TaskContext}
+import spark.{RDD, SparkContext, SparkEnv, Split, TaskContext}
 
 
 private[spark] class BlockRDDSplit(val blockId: String, idx: Int) extends Split {
@@ -38,7 +38,6 @@
     }
   }
 
-<<<<<<< HEAD
   override def preferredLocations(split: Split) = {
     if (isCheckpointed) {
       checkpointRDD.preferredLocations(split)
@@ -46,10 +45,4 @@
       locations_(split.asInstanceOf[BlockRDDSplit].blockId)
     }
   }
-=======
-  override def preferredLocations(split: Split) =
-    locations_(split.asInstanceOf[BlockRDDSplit].blockId)
-
-  override val dependencies: List[Dependency[_]] = Nil
->>>>>>> 5e51b889
 }
